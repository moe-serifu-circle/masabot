import importlib
import logging
import pickle
import discord
import json
import traceback
import os
import asyncio
import time
import re
import shlex
from . import configfile, commands, util
from typing import Optional
from .util import BotSyntaxError, BotModuleError, BotPermissionError, MessageMetadata, DiscordPager


<<<<<<< HEAD
VERSION = "1.0.2"
=======
VERSION = "1.0.1"
>>>>>>> 4f1b0904


_log = logging.getLogger(__name__)
_log.setLevel(logging.DEBUG)


def _fmt_channel(ch):
	"""
	Print a channel in human-readable format.

	:type ch: discord.TextChannel | discord.PrivateChannel | discord.User
	:param ch: The channel.
	:rtype: str
	:return: A string with the channel details
	"""

	try:
		return "DM " + str(ch.id) + "/" + str(ch.name) + "#" + str(ch.discriminator)
	except AttributeError:
		if ch.type == discord.ChannelType.text or ch.type == discord.ChannelType.voice:
			return str(ch.guild.id) + "/" + repr(ch.guild.name) + " #" + ch.name
		elif ch.type == discord.ChannelType.private:
			other = ch.recipient
			return "DM " + str(other.id) + "/" + other.name + "#" + other.discriminator
		else:
			return "Unknown ChannelType"


def _fmt_send(channel, message):
	return "[" + _fmt_channel(channel) + "]: sent " + repr(message)


class Timer(object):
	def __init__(self, bot_module, period):
		"""
		Creates a new timer for the given module.

		:type bot_module: commands.BotBehaviorModule
		:param bot_module: The module that the timer is for.
		:type period: int
		:param period: The number of seconds between fires of the timer.
		"""
		self.has_run = False
		self.next_run = 0
		self.future = None
		self.bot_module = bot_module
		self.period = period

	def tick(self, now_time, on_fire_error):
		"""
		Advances the timer by one tick and fires it asynchronously if it is ready to fire.

		:type now_time: float
		:param now_time: Monotonic current time.
		:type on_fire_error: (str) -> {__await__}
		:param on_fire_error: Accepts a message and properly reports it.
		"""
		if not self.has_run or self.next_run <= now_time:
			# make any last tasks have finished before attempting to run again:
			if self.future is None or self.future.done():
				self.future = asyncio.ensure_future(self.fire(on_fire_error))
				self.has_run = True
			if not self.has_run:
				self.next_run = now_time + self.period
			else:
				self.next_run = self.next_run + self.period

	async def fire(self, on_error):

		_log.debug("Firing timer on module " + repr(self.bot_module.name))
		# noinspection PyBroadException
		try:
			await self.bot_module.on_timer_fire()
		except Exception:
			_log.exception("Encountered error in timer-triggered function")
			msg = "Exception in firing timer of '" + self.bot_module.name + "' module:\n\n```python\n"
			msg += traceback.format_exc()
			msg += "\n```"
			await on_error


class BotContext(object):

	def __init__(self, message):
		if message is not None:
			self.source = message.channel
			self.author = message.author
			self.is_pm = isinstance(message, discord.abc.PrivateChannel) and len(self.source.recipients) == 1
		else:
			self.source = None
			self.author = None
			self.is_pm = False

	def mention(self):
		"""
		Gets a mention of the author that created the message.
		:return: The author
		"""
		return "<@!" + str(self.author.id) + ">"

	def author_name(self):
		return self.author.name + "#" + self.author.discriminator

	def channel_exists(self, ch_id):
		"""
		Check if the given channel ID is a channel located within the context. If the context is associated with a
		server, check if the id matches the id of a channel on the server. If the context is associated with a private
		channel, check if the ID matches the channel ID exactly.
		:type ch_id: str
		:param ch_id: The ID of the channel to check.
		:rtype: bool
		:return: Whether the channel exists
		"""
		if self.is_pm:
			return ch_id == self.source.id
		else:
			for ch in self.source.server.channels:
				if ch.type == discord.ChannelType.text and ch.id == ch_id:
					return True
			return False

	def get_channel_name(self, ch_id):
		"""
		Get the name of a channel located within the context. If the context is associated with a server, get the name
		of the channel on the server whose id matches the given one. If the context is associated with a private
		channel, check if the ID matches the channel ID exactly, and return the name if so. Raises an exception in all
		other cases.
		:type ch_id: str
		:param ch_id: The ID of the channel to get the name for.
		:rtype: str
		:return: The name of the channel.
		"""
		if self.is_pm:
			if ch_id != self.source.id:
				raise ValueError(str(ch_id) + " is not a channel in this context")
			return self.source.name
		else:
			ch_match = None
			for ch in self.source.server.channels:
				if ch.type == discord.ChannelType.text and ch.id == ch_id:
					ch_match = ch
					break
			if ch_match is None:
				raise ValueError(str(ch_id) + " is not a channel in this context")
			return ch_match.name

	async def to_dm_context(self):
		"""
		Create a copy of this context for sending DMs to the author.
		:return: The DM context.
		"""
		dm_context = BotContext(None)
		dm_context.author = self.author
		dm_context.source = await self.author.create_dm()
		dm_context.is_pm = True
		return dm_context

	def is_nsfw(self):
		"""
		Return whether the context allows nsfw content. This will always be true in a dm context.

		:rtype: bool
		:return: Whether NSFW content is allowed.
		"""
		if self.is_pm:
			return True
		else:
			return self.source.is_nsfw()


class MasaBot(object):

	def __init__(self, config_file):
		"""
		Initialize the bot API.
		:type config_file: str
		:param config_file: The path to the configuration file for the bot.
		"""
		self._bot_modules = {}
		""":type : dict[str, commands.BotBehaviorModule]"""
		self._invocations = {}
		self._mention_handlers = {}
		self._self_mention_handlers = []
		self._any_mention_handlers = []
		self._regex_handlers = {}
		self._operators = {}
		self._timers = []
		""":type : list[Timer]"""
		self._setup_complete = False
		self._master_timer_task = None

		# default replacements; will be overridden if present in state file
		self._invocation_replacements = {
			'“': '"',
			'”': '"'
		}

		state_dict = {}
		try:
			with open('state.p', 'rb') as fp:
				state_dict = pickle.load(fp)
		except FileNotFoundError:
			_log.warning("No state file found; default settings will be used")
		else:
			_log.info("Loading state file...")
			self._load_builtin_state(state_dict)

		_log.info("Loading config file...")
		conf = configfile.load_config(config_file)

		for m in conf['masters']:
			self._operators[m] = {'role': 'master'}
		self._api_key = conf['discord-api-key']
		self._prefix = conf['prefix']
		self._announce_channels = conf['announce-channels']

		self._client = discord.Client(status="being cute with discord.py 1.0+")

		self._sent_announcement = False
		@self._client.event
		async def on_ready():
			_log.info("Logged in as " + self._client.user.name)
			_log.info("ID: " + str(self._client.user.id))

			if self._client.user.avatar_url == '':
				_log.info("Avatar not yet set; uploading...")
				with open('avatar.png', 'rb') as avatar_fp:
					avatar_data = avatar_fp.read()
				await self._client.user.edit(avatar=avatar_data)

			_log.info("Connected to servers:")
			for g in self._client.guilds:
				_log.info("* " + str(g))
			_log.info("Bot is now online")
			clean_shutdown, reason = self._check_supervisor_unclean_shutdown()
			if clean_shutdown and not self._sent_announcement:
				await self.announce("Hello! I'm now online ^_^")
				self._sent_announcment = True
			else:
				_log.info("Back from unclean shutdown caused by: " + repr(reason))
			await self._check_supervisor_files()
			self._setup_complete = True

		@self._client.event
		async def on_message(message):
			if message.author.id == self._client.user.id:
				return  # don't answer own messages
			if message.content.startswith(self._prefix):
				if message.content.strip() == self._prefix:
					return  # don't reply to messages that are JUST the prefix
				await self._handle_invocation(message)
			else:
				if len(message.raw_mentions) > 0:
					await self._handle_mention(message)

				await self._handle_regex_scan(message)

		@self._client.event
		async def on_error(event, *args, **kwargs):
			if len(args) < 1:
				# assume that we did not come from on_message
				_log.exception("Exception in startup")
				if not self._setup_complete:
					with open('.supervisor/restart-command', 'w') as restart_command_file:
						restart_command_file.write("quit")
					await self._client.close()
			else:
				message = args[0]
				pager = DiscordPager("_(error continued)_")
				e = traceback.format_exc()
				logging.exception("Exception in main loop")
				msg_start = "I...I'm really sorry, but... um... I just had an exception :c"
				pager.add_line(msg_start)
				pager.add_line()
				pager.start_code_block()
				for line in e.splitlines():
					pager.add_line(line)
				pager.end_code_block()
				pages = pager.get_pages()
				for p in pages:
					await message.channel.send(p)
				_log.debug(_fmt_send(message.channel, msg_start + " (exc_details)"))

		self._load_modules(state_dict, conf['modules'])

	def run(self):
		"""
		Begin execution of bot. Blocks until complete.
		"""
		_log.info("Connecting...")
		# WARNING! WE REMOVED client.close() HERE.
		self._master_timer_task = self._client.loop.create_task(self._run_timer())
		self._client.run(self._api_key)

	async def announce(self, message):
		"""
		Send a message to all applicable channels on all servers. The channels are those that are set as the
		announce channels in the configuration.

		:type message: str
		:param message: The message to send.
		"""
		for g in self._client.guilds:
			for ch in g.channels:
				if ch.type == discord.ChannelType.text and ('#' + ch.name) in self._announce_channels:
					await ch.send(message)
					_log.debug(_fmt_send(ch, message))

	async def confirm(self, context, message):
		"""
		Prompt the user to select a yes-or-no option, and defaults to False if they do not answer. Times out after 60
		seconds, and returns False then.

		:type context: BotContext
		:param context: The context of the bot.
		:type message: str
		:param message: The message to show before the prompt.
		:rtype: bool
		:return: The option selected by the user, or False if the prompt times out.
		"""
		answer = await self.prompt_for_option(context, message)
		if answer is None:
			msg = "Sorry, " + context.mention() + ", but the prompt timed out! I'll assume 'no' for now; if that's not"
			msg += " what you wanted, go ahead and rerun the command again, okay?"
			await self.reply(context, msg)
			return False
		elif answer == "yes":
			return True
		elif answer == "no":
			return False

	async def prompt_for_option(self, context, message, option_1="yes", option_2="no", *additional_options):
		"""
		Prompt the user to select an option. Not case-sensitive; all options are converted to lower-case. Times out
		after 60 seconds, and returns None then.

		:type context: BotContext
		:param context: The context of the bot.
		:type message: str
		:param message: The message to show before the prompt.
		:type option_1: str
		:param option_1: The first option.
		:type option_2: str
		:param option_2: The second option.
		:type additional_options: str
		:param additional_options: Any additional options.
		:rtype: str | None
		:return: The option selected by the user, or None if the prompt times out.
		"""
		if option_1.lower() == option_2.lower():
			raise ValueError("option 1 and 2 are equal")

		all_options = {
			self._prefix + self._prefix + option_1.lower(): option_1.lower(),
			self._prefix + self._prefix + option_2.lower(): option_2.lower()
		}

		full_message = message + "\n\nSelect one of the following options: \n"
		full_message += "* `" + self._prefix + self._prefix + option_1.lower() + "`\n"
		full_message += "* `" + self._prefix + self._prefix + option_2.lower() + "`\n"
		for op in additional_options:
			if op.lower() in all_options:
				raise ValueError("Multiple equal options for '" + op.lower() + "'")
			full_message += "* `" + self._prefix + self._prefix + op + "`\n"
			all_options[self._prefix + self._prefix + op.lower()] = op.lower()

		await self.reply(context, full_message)
		_log.debug("[" + _fmt_channel(context.source) + "]: prompt for " + context.author_name() + " started")

		def check_option(msg):
			if msg.author != context.author:
				return False
			return msg.content in all_options

		try:
			message = await self._client.wait_for('message', timeout=60, check=check_option)
		except asyncio.TimeoutError:
			message = None
		if message is None:
			_log.debug("[" + _fmt_channel(context.source) + "]: prompt for " + context.author_name() + " timed out")
			return None
		else:
			log_msg = "[" + _fmt_channel(context.source) + "]: prompt for " + context.author_name() + " received "
			log_msg += repr(message.content)
			_log.debug(log_msg)
			return all_options[message.content]

	async def prompt(self, context, message, timeout=60, type_conv=str):
		"""
		Prompt the user for open-ended input. Returns None if the prompt times out.

		:type context: BotContext
		:param context: The context of the bot.
		:type message: str
		:param message: The message to show before the prompt.
		:type timeout: int
		:param timeout: The number of seconds to wait before timing out the prompt.
		:type type_conv: Any
		:param type_conv: The type to put the input through before returning it.
		:rtype: Any
		:return: The input given by the user, or None if the prompt times out.
		"""

		full_message = message + "\n\n(Enter `" + (self._prefix * 2) + "` followed by your answer)"
		await self.reply(context, full_message)
		_log.debug("[" + _fmt_channel(context.source) + "]: prompt for " + context.author_name() + " started")

		def check_option(msg):
			if msg.author != context.author:
				return False
			if not msg.content.startswith(self._prefix * 2):
				return False
			# noinspection PyBroadException
			try:
				type_conv(msg.content[len(self._prefix * 2):])
			except Exception:
				return False
			return True

		try:
			message = await self._client.wait_for('message', timeout=timeout, check=check_option)
		except asyncio.TimeoutError:
			message = None
		if message is None:
			_log.debug("[" + _fmt_channel(context.source) + "]: prompt for " + context.author_name() + " timed out")
			return None
		else:
			log_msg = "[" + _fmt_channel(context.source) + "]: prompt for " + context.author_name() + " received "
			log_msg += repr(message.content)
			_log.debug(log_msg)
			return type_conv(message.content[len(self._prefix * 2):])

	async def reply(self, context, message):
		"""
		Send a message in the same context as the message that caused the action to start.

		:type context: BotContext
		:param context: The context of the original message.
		:type message: str
		:param message: The message to send.
		"""
		if context.is_pm:
			dest = context.author
		else:
			dest = context.source
		await dest.send(message)
		_log.debug(_fmt_send(dest, message))

	async def reply_with_file(self, context, fp, filename=None, message=None):
		"""
		Send a file in the same context as the message that caused the action to start.

		:type context: BotContext
		:param context: The context of the original message.
		:type fp: Any
		:param fp: The file-like object to upload.
		:type filename: str
		:param filename: The name that the file will have once uploaded to the server.
		:type message: str
		:param message: A message to include before the file. Can be None to send only the file.
		"""
		if context.is_pm:
			dest = context.author
		else:
			dest = context.source

		await dest.send(content=message, file=discord.File(fp, filename=filename))
		_log.debug("[" + _fmt_channel(context.source) + "]: sent <FILE>")

	async def show_help(self, context, help_module=None):
		"""
		Display the help command in the current context.

		:type context: BotContext
		:param context: The context to show the help in.
		:type help_module: str
		:param help_module: The module to get additional info on. Can be a module or a command.
		"""
		pre = self._prefix
		if help_module is None:
			msg = "Sure! I'll tell you how to use my interface!\n\n"
			msg += "Here are my special commands:\n"
			msg += "* `" + pre + "help` - Shows this help.\n"
			msg += "* `" + pre + "version` - Shows the current version.\n"
			msg += "* `" + pre + "redeploy` - Pulls in the latest changes.\n"
			msg += "* `" + pre + "quit` - Immediately stops me from running.\n"
			msg += "* `" + pre + "op` - Gives a user operator permissions.\n"
			msg += "* `" + pre + "deop` - Takes away operator permissions from a user.\n"
			msg += "* `" + pre + "showops` - Shows all of my operators and masters.\n"
			msg += "* `" + pre + "replchars` - Shows/sets characters that are replaced before parsing.\n"
			msg += "\nHere are the modules that I'm running:\n"
			for m_name in self._bot_modules:
				m = self._bot_modules[m_name]
				invokes = ','.join('`' + pre + t.invocation + '`' for t in m.triggers if t.trigger_type == "INVOCATION")
				invokes = ' (' + invokes + ')' if invokes is not '' else ''
				msg += '* `' + m.name + "`" + invokes + " - " + m.description + "\n"

			msg += "\nFor more info, you can type `" + pre + "help` followed by the name of a module or built-in"
			msg += " command!"
		else:
			if help_module.startswith(pre):
				help_module = help_module[len(pre):]
			if help_module == "help":
				msg = "Oh, that's the command that you use to get me to give you info about other modules! You can"
				msg += " run it by itself, `" + pre + "help`, to just show the list of all commands and modules, or you"
				msg += " can you put a module name after it to find out about that module! But I guess you already know"
				msg += " that, eheheh ^_^"
			if help_module == "version":
				msg = "Oh, that's the command that tells you what version I am!"
			elif help_module == "quit":
				msg = "Mmm, `quit` is the command that will make me leave the server right away. It shuts me down"
				msg += " instantly, which is really really sad! It's a really powerful command, so only my masters and"
				msg += " operators are allowed to use it, okay?"
			elif help_module == "op":
				msg = "The `op` command turns any user into an operator. But, oh, of course, you have to already be an"
				msg += " op in order to run it! Otherwise anybody could control me!"
			elif help_module == "deop":
				msg = "The `deop` command takes away operator powers from any of my existing operators. B-but I won't"
				msg += " do that to any of my masters, so you can only do it to normal operators! Also, you have to"
				msg += " already be an operator in order to run this, just so you know!"
			elif help_module == "showops":
				msg = "Ah, that's the `showops` command! When you type this in, I'll tell you who my operators and"
				msg += " masters are, and also a little bit of info on each of them."
			elif help_module == "redeploy":
				msg = "The `redeploy` command is a really special command that will cause me to shut down, pull in the"
				msg += " latest updates from source control, and start back up again! This will only work if I was"
				msg += " started via the supervisor script `run-masabot.sh`; otherwise the command will just make me"
				msg += " shutdown, so please be careful! Oh, and remember that only my operators and masters can do"
				msg += " this!"
			elif help_module == "replchars":
				msg = "The `replchars` command shows all of the replacements that I do on text before trying to parse"
				msg += " it into a command that I understand! Oh! And also, my operators and masters can use this"
				msg += " command with an extra sub-command after it (`add` or `remove`) to change what replacements are"
				msg += " active:\n\n`replchars` by itself will list out all the replacements.\n`replchars add"
				msg += " <search> <replacement>` adds a new one.\n`replchars remove <search>` will remove an existing"
				msg += " one.\n\nNote that replacements apply to the actual command only, and not to the prefix!\n\n"
				msg += "**In order to make sure replacements don't mess up my system, replacements are never applied"
				msg += " to any invocations of the `replchars` command.** Additionally, the backslash character, the"
				msg += " non-curly double quote, and the non-curly single quote are never allowed to be replaced; also,"
				msg += " the space character can only be replaced in conjuction with other characters, and never by"
				msg += " itself. **Even if you're a master user or an operator.** I'm really sorry to restrict it like"
				msg += " that, but I have to in order to make sure I can keep running properly!"
			else:
				if help_module not in self._invocations and help_module not in self._bot_modules:
					msg = "Oh no! I'm sorry, <@!" + str(context.author.id) + ">, but I don't have any module or command"
					msg += " called '" + help_module + "'. P-please don't be mad! I'll really do my best at everything"
					msg += " else, okay?"
				else:
					m = self._bot_modules.get(help_module, None)
					if m is None:
						m = self._invocations[help_module][0]
					msg = "Oh yeah, the `" + m.name + "` module! `" + m.description + "`\n\n" + m.help_text
		await self.reply(context, msg)

	async def quit(self, context, restart_command="quit"):
		self.require_op(context, "quit", None)
		with open('.supervisor/restart-command', 'w') as fp:
			fp.write(restart_command)
		await self.reply(context, "Right away, <@!" + str(context.author.id) + ">! See you later!")
		_log.info("Shutting down...")
		self._master_timer_task.cancel()
		await self._client.logout()

	async def show_version(self, context):
		await self.reply(context, "I am Masabot v" + str(VERSION) + "!")

	async def run_replchars_command(self, context, action=None, search=None, replacement=None):
		"""
		Execute the replchars command. Depending on the action, this will either print out the info on current
		replacements, add a new replacement, or remove an existing replacement. Adding and removing require operator
		privileges.

		:type context: BotContext
		:param context: The context of the command.
		:type action: str
		:param action: The action to perform. Leave as None to just list the replacements. Set to "add" to add a new
		one, in which case both search and replacement must also be set. Set to "remove" to remove an existing
		replacement, in which case search must also be set
		:type search: str
		:param search: The sequence of characters to search for that is to be added/removed from the list of invocation
		replacements. Not used if action is None.
		:type replacement: str
		:param replacement: The sequence of characters to replace the search characters with. Only used when action is
		set to "add".
		"""
		if action is None:
			# only need to list the replacement chars, don't need privileges
			msg = "Okay, sure! Here's the list of replacements I do on commands you send me before I try to understand"
			msg += " what they say:\n\n"

			if len(self._invocation_replacements) < 1:
				msg += "...actually, now that I think about it, right now I don't do any replacements at all! I look"
				msg += " directly at anything you tell me without changing it at all.\n"
			else:
				for search in self._invocation_replacements:
					replacement = self._invocation_replacements[search]
					msg += "`" + search + "` becomes `" + replacement + "`\n"

			await self.reply(context, msg)
		elif action == "add":
			self.require_op(context, "replchars add", None)
			if search is None:
				msg = "I need to know the characters you want me to replace, and what you want to replace them with."
				raise BotSyntaxError(msg)
			if replacement is None:
				raise BotSyntaxError("I need to know what you want me to replace that string with.")

			# make sure we aren't borking masabot by setting a replacement for vital functionality
			if search == ' ':
				msg = "The single space is a core part of my command processing, so my programmers made it so I can't"
				msg += " set a replacement for just a single space by itself!"
				raise BotModuleError(msg)
			if '\\' in search or "'" in search or '"' in search:
				msg = "Non-curly single quotes, non-curly double quotes, and backslashes are a fundamental part of my"
				msg += " command processing, so my programmers made it so I can't set a replacement for any string that"
				msg += " contains even a single one of those!"
				raise BotModuleError(msg)

			cur_repl = ''
			if search in self._invocation_replacements:
				cur_repl = self._invocation_replacements[search]
				if cur_repl == replacement:
					await self.reply(context, "Well, I'm already replacing `" + search + "` with `" + cur_repl + "`.")
					return
				prompt_msg = "Right now, I'm replacing `" + search + "` with `" + cur_repl + "`. Do you want me to"
				prompt_msg += " start replacing it with `" + replacement + "` instead?"
			else:
				prompt_msg = "Just to make sure, you want me to start replacing `" + search + "` with `" + replacement
				prompt_msg += "`, right?"

			reply = await self.prompt_for_option(context, prompt_msg)
			msg = ""
			if reply is None:
				msg = "Sorry, but I didn't hear back from you on whether you wanted to add that new replacement..."
				msg += " I hope you're not just ignoring me, that'd make me really sad...\n\nLet me know if you want to"
				msg += " try adding a replacement again."
				raise BotModuleError(msg)
			elif reply == "no":
				msg = "You got it!"
				if search in self._invocation_replacements:
					msg += " I'll continue to replace `" + search + "` with `" + cur_repl + "` in commands, just like I"
					msg += " was doing before!"
				else:
					msg += " I'll keep on not replacing `" + search + "` in commands."
			elif reply == "yes":
				msg = "Okay!"
				if search in self._invocation_replacements:
					msg += " I'll start replacing `" + search + "` with `" + replacement + "` instead of `" + cur_repl
					msg += "` in commands!"
				else:
					msg += " From now on, I'll replace `" + search + "` with `" + replacement + "` in commands."
				self._invocation_replacements[search] = replacement
				_log.debug("Set new invocation replacement " + repr(search) + " -> " + repr(replacement))
				self._save_all()
			msg += "\n\nOh! But no matter what, I will never apply replacements to any invocation of the `replchars`"
			msg += " command."

			await self.reply(context, msg)

		elif action == "remove":
			self.require_op(context, "replchars remove", None)
			if search is None:
				msg = "I need to know the string you want me to stop replacing."
				raise BotSyntaxError(msg)

			if search not in self._invocation_replacements:
				msg = "Oh, okay. Actually, I was already not doing any replacements for `" + search + "`, so that works"
				msg += " out pretty well! Yay!"
				await self.reply(context, msg)
				return

			cur_repl = self._invocation_replacements[search]
			prompt_msg = "Okay, right now I'm replacing `" + search + "` with `" + cur_repl + "` in commands, and you"
			prompt_msg += " want me to stop doing that, right?"
			reply = await self.prompt_for_option(context, prompt_msg)

			msg = ""
			if reply is None:
				msg = "Sorry, but I didn't hear back from you on whether you wanted to remove that replacement..."
				msg += " Did you get busy doing something else? That's okay, it wasn't that important...\n\nLet me know"
				msg += " if you want to try removing a replacement again."
				raise BotModuleError(msg)
			elif reply == "no":
				msg = "Right! I'll continue to replace `" + search + "` with `" + cur_repl + "` in commands, just like"
				msg += " I was doing before!"
			elif reply == "yes":
				del self._invocation_replacements[search]
				_log.debug("Removed invocation replacement " + repr(search) + " -> " + repr(cur_repl))
				msg = "Sounds good! I'll stop replacing `" + search + "` with `" + cur_repl + "` in commands."
				self._save_all()
			await self.reply(context, msg)
		else:
			raise BotSyntaxError("The thing is, `" + str(action) + "` is just not a valid subcommand for `replchars`!")

	async def show_syntax_error(self, context, message=None):
		"""
		Show the standard syntax error message in the current message context.

		:type context: BotContext
		:param context: The current message context.
		:type message: str
		:param message: The message to include with the syntax error. Make it extremely brief; this function
		automatically handles setting up a sentence and apologizing to the user.
		:return:
		"""
		msg = "Um, oh no, I'm sorry <@!" + str(context.author.id) + ">, but I really have no idea what you mean..."
		if message is not None:
			msg += " " + message
		msg += "\n\nBut, oh! I know!"
		msg += " If you're having trouble, maybe the command `" + self._prefix + "help` can help you!"
		await self.reply(context, msg)

	def require_op(self, context, command, module, message="Operation requires operator status"):
		"""
		Ensure that the user that invoked a command has operator permission. If the user does not have operator
		permission, a BotPermissionError is raised.

		:type context: BotContext
		:param context: The context of the command. Must contain the author that invoked it.
		:type command: str
		:param command: A string representing the command that is attempting to be executed. This should include enough
		of the invocation to distinguish it from other potential invocations of the same command.
		:type module:  str | None
		:param module: The module that is requiring operator permissions. This can be set to None if it is a built-in
		command that is requiring op.
		:type message: str
		:param message: The message to put in the bot permission error if the check for op fails. This can be left as
		the default, as a suitable error message will be generated from the other properties if this method is called
		from within a core command function or from within one of a module's on_X methods().
		"""
		if context.author.id not in self._operators:
			raise BotPermissionError(context, command, module, message=message)

	async def show_ops(self, context):
		msg = "Okay, sure! Here's a list of all of my operators:\n\n"
		for u in self._operators:
			all_info = self._client.get_user(u)
			op_info = self._operators[u]
			msg += "* " + all_info.name + "#" + all_info.discriminator + " _(" + op_info['role'] + ")_\n"
		await self.reply(context, msg)

	async def pm_master_users(self, message):
		masters = [x for x in self._operators.keys() if self._operators[x]['role'] == 'master']
		for m in masters:
			user = self._client.get_user(m)
			await user.send(message)

	def get_user(self, snowflake_id) -> Optional[discord.User]:
		"""
		Get a user from a snowflake ID.

		:type snowflake_id: int
		:param snowflake_id: The ID.
		:return: The user.
		"""
		return self._client.get_user(snowflake_id)

	async def _run_timer(self):
		await self._client.wait_until_ready()
		_log.debug("Master timer started")
		tick_span = 60  # seconds

		while not self._client.is_closed:
			now_time = time.monotonic()
			for timer in self._timers:
				timer.tick(now_time, lambda msg: self.pm_master_users(msg))

			await asyncio.sleep(tick_span)

	async def _make_op(self, context, args):
		self.require_op(context, "op", None)

		if len(args) < 1:
			raise BotSyntaxError("I need to know who you want to turn into an op")

		user, is_bot = util.parse_user(args[0])

		if is_bot:
			msg = "Well, the thing is, <@&" + str(user) + "> is *also* a bot and I'm really afraid of having another bot"
			msg += " control me. It could be unsafe, and, Deka-nee told me I shouldn't do that!"
			await self.reply(context, msg)
			return
		if user in self._operators:
			await self.reply(context, "Oh! <@!" + str(user) + "> is already an op! So yay!")
			return
		else:
			self._operators[user] = {'role': 'operator'}
			_log.debug("Added new operator (UID " + str(user) + ")")
			self._save_all()
			await self.reply(context, "<@!" + str(user) + "> is now an op! Hooray!")

	async def _make_nonop(self, context, args):
		self.require_op(context, "deop", None)

		if len(args) < 1:
			raise BotSyntaxError("I need to know who you want to deop")

		user, is_bot = util.parse_user(args[0])
		if user not in self._operators:
			await self.reply(context, "It looks like <@!" + str(user) + "> is already not an op.")
			return
		else:
			if self._operators[user]['role'] == 'master':
				msg = "Sorry, but <@!" + str(user) + "> is one of my masters, and I could never remove their operator"
				msg += " status!"
				await self.reply(context, msg)
			else:
				del self._operators[user]
				_log.debug("Removed operator (UID " + str(user) + ")")
				self._save_all()
				await self.reply(context, "Okay. <@!" + str(user) + "> is no longer an op.")

	async def _redeploy(self, context, reason=None):
		self.require_op(context, "redeploy", None)
		if reason is not None:
			with open('.supervisor/reason', 'w') as fp:
				fp.write(reason)
		_log.info("Going down for a redeploy")
		msg = "Oh! It looks like " + context.author_name() + " has triggered a redeploy. I'll be going down now, but"
		msg += " don't worry! I'll be right back!"
		await self.announce(msg)
		await self.quit(context, "redeploy")

	# noinspection PyMethodMayBeStatic
	def _check_supervisor_unclean_shutdown(self):
		"""
		Retrieve whether the last shutdown was clean, and then clean the source data containing that information.

		Check if the last shutdown was a clean one. If it was not, give the reason as well. If the current execution is
		the first time the bot is started, or if the last shutdown of the bot was caused by an intention to quit from
		within the bot (e.g. by calling bot.quit()), the first element of the returned tuple will be True, and the
		second will always be None. If the shutdown happened by another means, the first element will be False, and the
		second will be the reason for unclean shutdown if one was provided by the supervisor invocation system.

		Note that calling this function will cause the source files where the information was read from to be removed,
		so all invocations after the first one will not contain valid information.

		:rtype: (bool, str)
		:return: A tuple containing whether the shutdown was clean and the reason for unclean shutdown
		"""
		if not os.path.exists('.supervisor/unclean-shutdown'):
			return True, None
		with open('.supervisor/unclean-shutdown') as fp:
			info = json.load(fp)
		os.remove('.supervisor/unclean-shutdown')
		reason = info.get('reason', None)
		return False, reason

	async def _check_supervisor_files(self):
		# NOTE: this function does not check for .supervisor/unclean-shutdown; that functionality is elsewhere
		if not os.path.exists('.supervisor/status'):
			return
		_log.debug("Returning from redeploy...")
		with open('.supervisor/status', 'r') as fp:
			status = json.load(fp)
		if os.path.exists('.supervisor/reason'):
			with open('.supervisor/reason', 'r') as fp:
				reason = fp.read()
			os.remove('.supervisor/reason')
		else:
			reason = None
		os.remove('.supervisor/status')
		action = status['action']
		msg = None
		if action == 'redeploy' or action == 'deploy':
			if action == 'redeploy' and status['success']:
				msg = "My redeploy completed! Yay, everything went well!\n\n"

				if len(status['packages']) < 1:
					msg += "There were no changes to my dependencies."
				else:
					msg += "Hmm, hmm? Something feels funny! Oh! My dependencies have been updated!"
					new_packs = []
					old_packs = []
					for pkg in status['packages']:
						change = status['packages'][pkg]
						if change['action'] == 'install':
							new_packs.append(pkg)
						elif change['action'] == 'uninstall':
							old_packs.append(pkg)
					if len(new_packs) > 0:
						msg += " I added these ones: " + ', '.join('`' + x + '`' for x in new_packs) + '.'
					if len(old_packs) > 0:
						msg += " I removed these ones: " + ', '.join('`' + x + '`' for x in old_packs) + '.'
					msg += " Now I feel all fresh and new ^_^"

				if reason is not None:
					msg += "\n\n--------\n\nOh! Oh! I gotta tell you! The whole reason I went down is because " + reason
				else:
					msg = None
			elif not status['success']:
				msg = "Oh no, it looks like something went wrong during my " + action + " :c\n\n"
				if not status['check_package_success']:
					msg += "Something went wrong when I was looking for new packages to install!\n\n"
				msg += "```\n" + status['message'] + "\n"
				if len(status['packages']) > 0:
					msg += '\n'
				for pkg in status['packages']:
					change = status['packages'][pkg]
					ch_status = "FAILURE" if not change['success'] else "success"
					ch_msg = "\n"
					if not change['success']:
						ch_msg = " -\n" + change['message'] + "\n"
					msg += "* " + pkg + ": " + change['action'] + " " + ch_status + ch_msg
				msg += "```"
			if msg is not None:
				await self.announce(msg)

	def _load_modules(self, state_dict, module_configs):
		names = []
		_log.debug("Loading modules...")
		for module_str in commands.__all__:
			new_invoke_handlers = _copy_handler_dict(self._invocations)
			new_regex_handlers = _copy_handler_dict(self._regex_handlers)
			new_mention_handlers = {
				'any': list(self._any_mention_handlers),
				'self': list(self._self_mention_handlers),
				'specific': _copy_handler_dict(self._mention_handlers)
			}
			new_timer_handlers = list(self._timers)
			mod = importlib.import_module("masabot.commands." + module_str)
			bot_module = mod.BOT_MODULE_CLASS(self, 'resources')
			if bot_module.name in names:
				raise BotModuleError("cannot load duplicate module '" + bot_module.name + "'")
			for t in bot_module.triggers:
				if t.trigger_type == 'INVOCATION':
					self._add_new_invocation_handler(bot_module, t, new_invoke_handlers)
				elif t.trigger_type == 'MENTION':
					self._add_new_mention_handler(bot_module, t, new_mention_handlers)
				elif t.trigger_type == 'REGEX':
					self._add_new_regex_handler(bot_module, t, new_regex_handlers)
				elif t.trigger_type == 'TIMER':
					self._add_new_timer_handler(bot_module, t, new_timer_handlers)
			if bot_module.has_state and bot_module.name in state_dict:
				if state_dict[bot_module.name] is not None:
					bot_module.set_state(state_dict[bot_module.name])

			bot_module.load_config(module_configs.get(bot_module.name, {}))

			self._bot_modules[bot_module.name] = bot_module
			self._invocations = new_invoke_handlers
			self._regex_handlers = new_regex_handlers
			self._mention_handlers = new_mention_handlers['specific']
			self._self_mention_handlers = new_mention_handlers['self']
			self._any_mention_handlers = new_mention_handlers['any']
			names.append(bot_module.name)
			_log.debug("Added module '" + bot_module.name + "'")
		_log.debug("Done loading modules")

	# noinspection PyMethodMayBeStatic
	def _add_new_timer_handler(self, bot_module, trig, current_handlers):
		"""
		Checks a timer handler and adds it to the active set of handlers.

		:type bot_module: commands.BotBehaviorModule
		:param bot_module: The module to be used as an invocation handler.
		:type trig: commands.TimerTrigger
		:param trig: The trigger that specifies the amount of time between timer firings.
		:type current_handlers: list[Timer]
		:param current_handlers: The timer handlers that already exist. The new handler will be added to the end.
		"""

		timer = Timer(bot_module, int(trig.timer_duration.total_seconds()))
		current_handlers.append(timer)

	# noinspection PyMethodMayBeStatic
	def _add_new_invocation_handler(self, bot_module, trig, current_handlers):
		"""
		Checks an invocation handler and adds it to the active set of handlers.

		:type bot_module: commands.BotBehaviorModule
		:param bot_module: The module to be used as an invocation handler.
		:type trig: commands.InvocationTrigger
		:param trig: The trigger that specifies the invocation to be handled.
		:type current_handlers: dict[str, list[commands.BotBehaviorModule]]
		:param current_handlers: The invocation handlers that already exist. The new handler will be added to the end of
		the relevant one.
		"""
		if trig.invocation in current_handlers:
			err_msg = "Duplicate invocation '" + trig.invocation + "' in module '" + bot_module.name + "';"
			err_msg += " already defined in '" + current_handlers[trig.invocation][-1].name + "' module"
			_log.warning(err_msg)
		else:
			current_handlers[trig.invocation] = []
		current_handlers[trig.invocation].append(bot_module)

	# noinspection PyMethodMayBeStatic
	def _add_new_mention_handler(self, bot_module, trig, current_handlers):
		"""
		Checks a mention handler and adds it to the active set of handlers.

		:type bot_module: commands.BotBehaviorModule
		:param bot_module: The module to be used as a mention handler.
		:type trig: commands.MentionTrigger
		:param trig: The trigger that specifies the mention type to be handled.
		:type current_handlers: dict[str, list[commands.BotBehaviorModule] | dict[str, commands.BotBehaviorModule]]
		:param current_handlers: The mention handlers that already exist. The new handler will be added to the end of
		the relevant one.
		"""

		mts = trig.mention_targets
		if mts['target_type'] == 'any':
			current_handlers['any'].append(bot_module)
		elif mts['target_type'] == 'self':
			current_handlers['self'].append(bot_module)
		elif mts['target_type'] == 'specific':
			for name in mts['names']:
				if name in current_handlers['specific']:
					err_msg = "Duplicate mention handler '" + name + "' in module '" + bot_module.name
					err_msg += "'; already defined in '" + current_handlers['specific'][name][-1].name + "'"
					err_msg += " module"
					_log.warning(err_msg)
				else:
					current_handlers['specific'][name] = []
				current_handlers['specific'][name].append(bot_module)

	# noinspection PyMethodMayBeStatic
	def _add_new_regex_handler(self, bot_module, trig, current_handlers):
		"""
		Checks a regex handler and adds it to the active set of handlers.

		:type bot_module: commands.BotBehaviorModule
		:param bot_module: The module to be used as a regex handler.
		:type trig: commands.RegexTrigger
		:param trig: The trigger that specifies the regex to look for.
		:type current_handlers: dict[typing.Pattern, BotModule]
		:param current_handlers: The regex handlers that already exist. The new handler will be added to the end of it.
		"""
		reg = trig.regex
		regex = re.compile(reg, re.DOTALL)
		if regex in current_handlers:
			err_msg = "Duplicate regex handler for '" + regex.pattern + "' in module '" + bot_module.name
			err_msg += "'; already defined in '" + current_handlers[regex][-1].name + "'"
			err_msg += " module"
			_log.warning(err_msg)
		else:
			current_handlers[regex] = []
		current_handlers[regex].append(bot_module)

	async def _handle_invocation(self, message):
		context = BotContext(message)
		meta = MessageMetadata.from_message(message)

		log_msg = "[" + _fmt_channel(context.source) + "]: received invocation " + repr(message.content)
		log_msg += " from " + str(context.author.id) + "/" + context.author_name()
		_log.debug(log_msg)

		try:
			tokens = self._message_to_tokens(message)
		except ValueError as e:
			await self.show_syntax_error(context, str(e))
			return
		cmd = tokens[0]
		args = tokens[1:]

		if cmd == 'help':
			help_cmd = None
			if len(args) > 0:
				help_cmd = args[0]
			await self._execute_action(context, self.show_help(context, help_cmd))
		elif cmd == 'quit':
			await self._execute_action(context, self.quit(context))
		elif cmd == 'op':
			await self._execute_action(context, self._make_op(context, args))
		elif cmd == 'deop':
			await self._execute_action(context, self._make_nonop(context, args))
		elif cmd == 'showops':
			await self._execute_action(context, self.show_ops(context))
		elif cmd == 'version':
			await self._execute_action(context, self.show_version(context))
		elif cmd == 'redeploy':
			if len(args) > 0:
				reason = args[0]
			else:
				reason = None
			await self._execute_action(context, self._redeploy(context, reason))
		elif cmd == 'replchars':
			action = None
			search = None
			repl = None
			if len(args) > 0:
				action = args[0]
			if len(args) > 1:
				search = args[1]
			if len(args) > 2:
				repl = args[2]
			await self._execute_action(context, self.run_replchars_command(context, action, search, repl))
		elif cmd in self._invocations:
			for handler in self._invocations[cmd]:
				await self._execute_action(context, handler.on_invocation(context, meta, cmd, *args), handler)
		else:
			_log.debug("Ignoring unknown command " + repr(cmd))

	async def _handle_mention(self, message):
		handled_already = []
		mentions = message.raw_mentions
		context = BotContext(message)
		meta = MessageMetadata.from_message(message)

		log_msg = "[" + _fmt_channel(context.source) + "]: received mentions (" + ", ".join(repr(x) for x in mentions)
		log_msg += ") " + repr(message.content) + " from " + str(context.author.id) + "/" + context.author_name()
		_log.debug(log_msg)

		if len(self._any_mention_handlers) > 0:
			for h in self._any_mention_handlers:
				if h.name not in handled_already:
					await self._execute_action(context, h.on_mention(context, meta, message.content, mentions), h)
					handled_already.append(h.name)

		if '<@' + str(self._client.user.id) + '>' in mentions or '<@!' + str(self._client.user.id) + '>' in mentions:
			for h in self._self_mention_handlers:
				if h.name not in handled_already:
					await self._execute_action(context, h.on_mention(context, meta, message.content, mentions), h)
					handled_already.append(h.name)

		for m in mentions:
			if m in self._mention_handlers:
				for h in self._mention_handlers[m]:
					if h.name not in handled_already:
						await self._execute_action(context, h.on_mention(context, meta, message.content, mentions), h)
						handled_already.append(h.name)

	async def _handle_regex_scan(self, message):
		context = BotContext(message)
		meta = MessageMetadata.from_message(message)
		for regex in self._regex_handlers:
			h_list = self._regex_handlers[regex]

			m = regex.search(message.content)
			if m is not None:
				log_msg = "[" + _fmt_channel(context.source) + "]: received regex match (" + repr(regex.pattern) + ") "
				log_msg += repr(message.content) + " from " + str(context.author.id) + "/" + context.author_name()
				_log.debug(log_msg)
				match_groups = []
				for i in range(regex.groups+1):
					match_groups.append(m.group(i))
				for h in h_list:
					await self._execute_action(context, h.on_regex_match(context, meta, *match_groups), h)

	async def _execute_action(self, context, action, mod=None):
		try:
			mod_name = repr(mod.name) if mod is not None else "core"
			_log.debug("Executing registered action in " + mod_name + " module...")
			await action
		except BotPermissionError as e:
			msg = "User " + e.author.name + "#" + e.author.discriminator + " (ID: " + str(e.author.id) + ") was denied"
			msg += " permission to execute privileged command " + repr(e.command)
			if e.module is not None:
				msg += " in module " + repr(e.module)
			msg += "."
			_log.error(msg)
			msg = "Sorry, <@!" + str(e.author.id) + ">, but only my masters and operators can do that."
			ctx = context
			if e.context is not None:
				ctx = e.context
			await self.reply(ctx, msg)
		except BotSyntaxError as e:
			_log.exception("Syntax error")
			ctx = context
			if e.context is not None:
				ctx = e.context
			await self.show_syntax_error(ctx, str(e))
		except BotModuleError as e:
			_log.exception("Module error")
			msg = "Oh no, <@!" + str(context.author.id) + ">-samaaaaa! I can't quite do that! "
			ctx = context
			if e.context is not None:
				ctx = e.context
			await self.reply(ctx, msg + str(e))

		if mod is not None and mod.has_state:
			self._save_all()

	def _message_to_tokens(self, message):
		"""
		Converts a message to a series of tokens for parsing into an invocation.

		:type message: discord.Message
		:param message: The message whose contents are to be parsed.
		:rtype: list[str]
		:return: The tokens.
		"""
		content = message.content[len(self._prefix):]
		""":type : str"""

		# special case; do NOT apply replacements if the replchars command is being invoked:
		pre_analyze = shlex.split(content)
		if pre_analyze[0] == 'replchars':
			tokens = pre_analyze
		else:
			for search in self._invocation_replacements:
				replacement = self._invocation_replacements[search]
				content = content.replace(search, replacement)

			tokens = shlex.split(content)

		return tokens

	def _load_builtin_state(self, state_dict):
		if '__BOT__' not in state_dict:
			return
		builtin_state = state_dict['__BOT__']

		if 'operators' in builtin_state:
			for op in builtin_state['operators']:
				# master roles will be loaded later during config reading
				self._operators[int(op)] = {'role': 'operator'}

		if 'invocation_replacements' in builtin_state:
			self._invocation_replacements = dict(builtin_state['invocation_replacements'])

	def _save_all(self):
		state_dict = {'__BOT__': {
			'operators': list(self._operators.keys()),
			'invocation_replacements': dict(self._invocation_replacements),
		}}

		for m_name in self._bot_modules:
			mod = self._bot_modules[m_name]
			if mod.has_state:
				state_dict[mod.name] = mod.get_state()

		with open("state.p", "wb") as fp:
			pickle.dump(state_dict, fp)

		_log.debug("Saved state to disk")


def start():
	if not os.path.exists('resources'):
		os.mkdir('resources')
	bot = MasaBot("config.json")
	try:
		bot.run()
	except KeyboardInterrupt:
		# this is a normal shutdown, so notify any supervisor by writing to the restart-command file
		with open('.supervisor/restart-command', 'w') as fp:
			fp.write("quit")
		raise


def _copy_handler_dict(dict_to_copy):
	new_dict = {}
	for k in dict_to_copy:
		v = dict_to_copy[k]
		if type(v) == list:
			new_dict[k] = list(v)
		else:
			new_dict[k] = v
	return new_dict<|MERGE_RESOLUTION|>--- conflicted
+++ resolved
@@ -14,11 +14,7 @@
 from .util import BotSyntaxError, BotModuleError, BotPermissionError, MessageMetadata, DiscordPager
 
 
-<<<<<<< HEAD
 VERSION = "1.0.2"
-=======
-VERSION = "1.0.1"
->>>>>>> 4f1b0904
 
 
 _log = logging.getLogger(__name__)
